{
  "version": "7",
  "dialect": "sqlite",
  "entries": [
    {
      "idx": 0,
      "version": "6",
      "when": 1739124695460,
      "tag": "0000_cute_sugar_man",
      "breakpoints": true
    },
    {
      "idx": 1,
      "version": "6",
<<<<<<< HEAD
      "when": 1744298994998,
      "tag": "0001_aromatic_sir_ram",
=======
      "when": 1745828679993,
      "tag": "0001_pale_donald_blake",
>>>>>>> 9592a358
      "breakpoints": true
    }
  ]
}<|MERGE_RESOLUTION|>--- conflicted
+++ resolved
@@ -12,13 +12,8 @@
     {
       "idx": 1,
       "version": "6",
-<<<<<<< HEAD
-      "when": 1744298994998,
-      "tag": "0001_aromatic_sir_ram",
-=======
       "when": 1745828679993,
       "tag": "0001_pale_donald_blake",
->>>>>>> 9592a358
       "breakpoints": true
     }
   ]
