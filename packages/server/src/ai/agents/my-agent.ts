--- conflicted
+++ resolved
@@ -49,15 +49,9 @@
 // Replace the entire myAgent function with this streaming version
 export const myAgent = async function* (
   task: string,
-<<<<<<< HEAD
-  project: { id: string; name: string },
-): AsyncGenerator<AgentResponse, void, undefined> {
-  const projectRoot = resolveProjectPath(project.name);
-  const projectContext = await getProjectContext(projectRoot);
-=======
   project: { id: number; name: string },
 ): Promise<AgentResponse> {
->>>>>>> 2168ad02
+  const projectRoot = resolveProjectPath(project.name);
   try {
     const { partialObjectStream } = streamObject({
       model: aiProvider(process.env.AI_MODEL || "gpt-4o-mini"),
@@ -65,7 +59,7 @@
       messages: [
         {
           role: "system",
-          content: systemPrompt + projectContext,
+          content: systemPrompt,
         },
         {
           role: "user",
