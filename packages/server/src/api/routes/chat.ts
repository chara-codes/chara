<<<<<<< HEAD
import { z } from "zod";
import { router, publicProcedure } from "../trpc";
import { messageSchema } from "../../dto/chat.ts";
import {
  DEFAULT_PROJECT_ID,
  ensureChat,
  streamObjectAndPersist,
  streamTextAndPersist,
} from "../../repos/chatRepo.ts";
import { myLogger as logger } from "../../utils/logger";
=======
import { streamText } from "ai";
import { z } from "zod";
import { router, publicProcedure } from "../trpc";
import { myAgent } from "../../ai/agents/my-agent";
>>>>>>> bb6441a4

export const chatRouter = router({
  streamText: publicProcedure
    .input(
      z.object({
        projectId: z.number().optional(),
        chatId: z.number().optional(),
        question: z.string(),
      }),
    )
<<<<<<< HEAD
=======
    .describe("List of files that should be changed")
    .optional(),
});

export type MessageSchema = z.infer<typeof messageSchema>;

export const chatRouter = router({
  streamText: publicProcedure
    .input(
      z.object({
        question: z.string(),
        project: z.object({ id: z.string(), name: z.string() }),
      }),
    )
>>>>>>> bb6441a4
    .query(async function* ({ ctx, input }) {
      try {
        const projectId = input.projectId ?? DEFAULT_PROJECT_ID;
        const chatId =
          input.chatId ??
          (await ensureChat(projectId, input.question.slice(0, 60)));
        yield* streamTextAndPersist({ chatId, question: input.question, ctx });
      } catch (err) {
        logger.error(JSON.stringify(err), "streamText endpoint failed");
        throw err;
      }
    }),

  streamObject: publicProcedure
    .input(
      z.object({
<<<<<<< HEAD
        projectId: z.number().optional(),
        chatId: z.number().optional(),
        question: z.string(),
      }),
    )
    .query(async function* ({ ctx, input }) {
      try {
        const projectId = input.projectId ?? DEFAULT_PROJECT_ID;
        const chatId =
          input.chatId ??
          (await ensureChat(projectId, input.question.slice(0, 60)));
        yield* streamObjectAndPersist({
          chatId,
          question: input.question,
          ctx,
          schema: messageSchema,
        });
      } catch (err) {
        logger.error(JSON.stringify(err), "streamObject endpoint failed");
        throw err;
=======
        question: z.string(),
        project: z.object({ id: z.string(), name: z.string() }),
      }),
    )
    .query(async function* ({ ctx, input }) {
      console.log(
        "Chat streamObject called with question:",
        input.question,
        input.project,
      );

      try {
        const agentStream = myAgent(input.question, input.project);

        for await (const partialObject of agentStream) {
          yield partialObject;
        }
      } catch (error) {
        console.error("Error in streamObject:", error);
        throw error;
>>>>>>> bb6441a4
      }
    }),
});<|MERGE_RESOLUTION|>--- conflicted
+++ resolved
@@ -1,4 +1,3 @@
-<<<<<<< HEAD
 import { z } from "zod";
 import { router, publicProcedure } from "../trpc";
 import { messageSchema } from "../../dto/chat.ts";
@@ -9,42 +8,19 @@
   streamTextAndPersist,
 } from "../../repos/chatRepo.ts";
 import { myLogger as logger } from "../../utils/logger";
-=======
-import { streamText } from "ai";
-import { z } from "zod";
-import { router, publicProcedure } from "../trpc";
-import { myAgent } from "../../ai/agents/my-agent";
->>>>>>> bb6441a4
 
 export const chatRouter = router({
   streamText: publicProcedure
     .input(
       z.object({
-        projectId: z.number().optional(),
+        project: z.object({ id: z.number(), name: z.string() }),
         chatId: z.number().optional(),
         question: z.string(),
       }),
     )
-<<<<<<< HEAD
-=======
-    .describe("List of files that should be changed")
-    .optional(),
-});
-
-export type MessageSchema = z.infer<typeof messageSchema>;
-
-export const chatRouter = router({
-  streamText: publicProcedure
-    .input(
-      z.object({
-        question: z.string(),
-        project: z.object({ id: z.string(), name: z.string() }),
-      }),
-    )
->>>>>>> bb6441a4
     .query(async function* ({ ctx, input }) {
       try {
-        const projectId = input.projectId ?? DEFAULT_PROJECT_ID;
+        const projectId = input?.project?.id ?? DEFAULT_PROJECT_ID;
         const chatId =
           input.chatId ??
           (await ensureChat(projectId, input.question.slice(0, 60)));
@@ -58,20 +34,20 @@
   streamObject: publicProcedure
     .input(
       z.object({
-<<<<<<< HEAD
-        projectId: z.number().optional(),
+        project: z.object({ id: z.number(), name: z.string() }),
         chatId: z.number().optional(),
         question: z.string(),
       }),
     )
     .query(async function* ({ ctx, input }) {
       try {
-        const projectId = input.projectId ?? DEFAULT_PROJECT_ID;
+        const projectId = input?.project?.id ?? DEFAULT_PROJECT_ID;
         const chatId =
           input.chatId ??
           (await ensureChat(projectId, input.question.slice(0, 60)));
         yield* streamObjectAndPersist({
           chatId,
+          project: input.project,
           question: input.question,
           ctx,
           schema: messageSchema,
@@ -79,28 +55,6 @@
       } catch (err) {
         logger.error(JSON.stringify(err), "streamObject endpoint failed");
         throw err;
-=======
-        question: z.string(),
-        project: z.object({ id: z.string(), name: z.string() }),
-      }),
-    )
-    .query(async function* ({ ctx, input }) {
-      console.log(
-        "Chat streamObject called with question:",
-        input.question,
-        input.project,
-      );
-
-      try {
-        const agentStream = myAgent(input.question, input.project);
-
-        for await (const partialObject of agentStream) {
-          yield partialObject;
-        }
-      } catch (error) {
-        console.error("Error in streamObject:", error);
-        throw error;
->>>>>>> bb6441a4
       }
     }),
 });