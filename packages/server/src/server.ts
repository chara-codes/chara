import { initTRPC } from "@trpc/server";
import { fetchRequestHandler } from "@trpc/server/adapters/fetch";
import { linksRouter } from "./api/routes/links";
import { stacksRouter } from "./api/routes/stacks";
import { messagesRouter } from "./api/routes/messages";
import { createContext, type Context } from "./api/context";
import { cyan } from "picocolors";
import { serve } from "bun";
import { createBunWSHandler } from "./utils/create-bun-ws-handler";
import { myLogger as logger } from "./utils/logger";
import { chatRouter } from "./api/routes/chat";
import { subscription } from "./api/routes/subscription";
<<<<<<< HEAD
import { instructionsRouter } from "./api/routes/instructions";
=======
import superjson from "superjson";
>>>>>>> a423a2d1

const t = initTRPC.context<Context>().create({ transformer: superjson });

const publicProcedure = t.procedure;
const router = t.router;

export const appRouter = router({
  lnks: linksRouter,
  stacks: stacksRouter,
  messages: messagesRouter,
  chat: chatRouter,
  events: subscription,
  instructions: instructionsRouter,
});

export type AppRouter = typeof appRouter;

const websocket = createBunWSHandler({
  router: appRouter,
  // optional arguments:
  createContext,
  onError: (error) =>
    logger.error(`WebSocket error: ${JSON.stringify(error, null, 2)}`),
  batching: {
    enabled: true,
  },
});

const server = serve({
  port: 3030,
  async fetch(request): Promise<Response | undefined> {
    const url = new URL(request.url);
    logger.request(request.method, request.url);
    logger.info(`Headers: ${JSON.stringify(request.headers, null, 2)}`);
    // Only used for start-server-and-test package that
    // expects a 200 OK to start testing the server
    if (request.method === "HEAD" || request.method === "OPTIONS") {
      return new Response(null, {
        headers: {
          "Access-Control-Allow-Methods":
            "GET, POST, PUT, DELETE, PATCH, OPTIONS",
          "Access-Control-Allow-Origin": "*",
          "Access-Control-Allow-Headers": "*",
        },
      });
    }

    if (url.pathname === "/") {
      return new Response("hello world");
    }

    if (url.pathname === "/events") {
      const success = server.upgrade(request, {
        data: { username: "test", req: request },
      });
      return success
        ? undefined
        : new Response("WebSocket upgrade error", { status: 400 });
    }

    if (url.pathname === "/chat") {
      const generatorFunction = async function* () {
        for (let i = 0; i < 5; i++) {
          yield `Data chunk ${i}\n`;
          await new Promise((resolve) => setTimeout(resolve, 1000)); // Simulate delay
        }
      };
      const chatGenerator = generatorFunction(); // engineerAgent(body.message);

      // Create a ReadableStream from the generator
      const chatStream = new ReadableStream({
        start(controller) {
          const pushData = () => {
            const { value, done }: any = chatGenerator.next();
            if (done) {
              controller.close();
              return;
            }
            controller.enqueue(new TextEncoder().encode(value));
            // setTimeout(pushData, 10); // Simulate streaming with delay
          };
          pushData();
        },
      });

      return new Response(chatStream, {
        headers: {
          "Access-Control-Allow-Origin": "*",
        },
      });
    }
    const response = await fetchRequestHandler({
      endpoint: "/trpc",
      req: request,
      router: appRouter,
      createContext,
    });
    response.headers.append("Access-Control-Allow-Origin", "*");
    return response;
  },
  websocket,
});
logger.server(`Server ready at: http://localhost:${server.port}/`);
logger.success("WebSocket handler initialized");
logger.info("Available endpoints:");
logger.api(`- HTTP: ${cyan(`http://localhost:${server.port}/trpc`)}`);
logger.api(`- WebSocket: ${cyan(`ws://localhost:${server.port}/events`)}`);<|MERGE_RESOLUTION|>--- conflicted
+++ resolved
@@ -10,11 +10,8 @@
 import { myLogger as logger } from "./utils/logger";
 import { chatRouter } from "./api/routes/chat";
 import { subscription } from "./api/routes/subscription";
-<<<<<<< HEAD
 import { instructionsRouter } from "./api/routes/instructions";
-=======
 import superjson from "superjson";
->>>>>>> a423a2d1
 
 const t = initTRPC.context<Context>().create({ transformer: superjson });
 
