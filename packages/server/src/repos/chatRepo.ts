import { streamText } from "ai";
import { z } from "zod";
import { eq, sql } from "drizzle-orm";
import { db } from "../api/db.ts";
import { chats, messages, projects, stacks } from "../db/schema";
import { myLogger as logger, myLogger } from "../utils/logger";
import { myAgent } from "../ai/agents/my-agent.ts";

export const DEFAULT_PROJECT_ID = 1;

<<<<<<< HEAD
/** Check if a chat exists for the given project. */
export async function findExistingChat(
  projectId: number,
): Promise<number | null> {
=======
/** Create (or reuse) a chat inside the given project. */
export async function ensureChat(
  projectId: number,
  titleSuggestion: string,
): Promise<number> {
>>>>>>> eeece7ed
  try {
    const defaultStack = {
      id: 1, // Default stack ID
      title: "Default Stack",
      type: "others" as const,
      createdAt: sql`CURRENT_TIMESTAMP`,
      updatedAt: sql`CURRENT_TIMESTAMP`,
    };

    // Ensure the default stack exists
    const [existingStack] = await db
      .select({ id: stacks.id })
      .from(stacks)
      .where(eq(stacks.id, defaultStack.id))
      .limit(1);

    if (!existingStack) {
      logger.info(`Default stack does not exist. Creating it.`);
      await db.insert(stacks).values(defaultStack).onConflictDoNothing();
    }
    // Check if the project exists in the `projects` table
    const [existingProject] = await db
      .select({ id: projects.id })
      .from(projects)
      .where(eq(projects.id, projectId))
      .limit(1);

    if (!existingProject) {
      logger.info(`Project with ID ${projectId} does not exist. Creating it.`);
      try {
        const [newProject] = await db
          .insert(projects)
          .values({ id: projectId, name: `Project ${projectId}`, stackId: 1 })
          .returning({ id: projects.id });

        if (!newProject) {
          throw new Error(`Failed to create project with ID ${projectId}`);
        }
      } catch (err) {
        logger.error(JSON.stringify(err), "Failed to create project");
        throw err;
      }
    }

    // Check for an existing chat in the `chats` table
    const [existingChat] = await db
      .select({ id: chats.id })
      .from(chats)
      .where(eq(chats.projectId, projectId))
      .orderBy(sql`${chats.createdAt} desc`)
      .limit(1);
<<<<<<< HEAD
    return existing?.id ?? null;
  } catch (err) {
    logger.error(JSON.stringify(err), "findExistingChat failed");
    throw err;
  }
}

/** Create a new chat for the given project. */
export async function createChat(projectId: number, titleSuggestion: string) {
  try {
    const [row] = await db
=======

    if (existingChat) return existingChat.id;

    // Create a new chat if one doesn't exist
    const [newChat] = await db
>>>>>>> eeece7ed
      .insert(chats)
      .values({ projectId, title: titleSuggestion })
      .returning({ id: chats.id });

    return newChat.id;
  } catch (err) {
    logger.error(JSON.stringify(err), "createChat failed");
    throw err;
  }
}

/** Create (or reuse) a chat inside the given project. */
export async function ensureChat(projectId: number, titleSuggestion: string) {
  const existingId = await findExistingChat(projectId);

  if (existingId) {
    return existingId;
  }

  return await createChat(projectId, titleSuggestion);
}

/** Persist the user message straight away. */
async function saveUserMessage(chatId: number, content: string) {
  try {
    await db.insert(messages).values({ chatId, role: "user", content });
  } catch (err) {
    logger.error(JSON.stringify(err), "saveUserMessage failed");
    throw err;
  }
}

/** Persist the assistant message (buffered). */
async function saveAssistantMessage(chatId: number, content: string) {
  try {
    await db.transaction(async (tx) => {
      await tx.insert(messages).values({ chatId, role: "assistant", content });
      await tx
        .update(chats)
        .set({ updatedAt: sql`CURRENT_TIMESTAMP` })
        .where(eq(chats.id, chatId));
    });
  } catch (err) {
    logger.error(JSON.stringify(err), "saveAssistantMessage failed");
    throw err;
  }
}

async function getChatMessages(
  chatId: number,
  options?: { lastMessageId: number | null; limit?: number },
) {
  const { lastMessageId, limit = 20 } = options || {};

  try {
    let whereCondition = eq(messages.chatId, chatId);

    if (lastMessageId) {
      const [lastMsg] = await db
        .select()
        .from(messages)
        .where(eq(messages.id, lastMessageId))
        .limit(1);

      if (lastMsg.id) {
        whereCondition = sql`${messages.chatId} = ${chatId} AND ${messages.id} < ${lastMessageId}`;
      }
    }

    const query = db
      .select()
      .from(messages)
      .where(whereCondition)
      .orderBy(sql`${messages.id} desc`)
      .limit(limit + 1); // fetch one extra to check for more

    const result = await query;
    const hasMore = result.length > limit;

    const messagesResult = hasMore ? result.slice(0, limit) : result;

    return {
      messages: messagesResult.reverse(),
      hasMore,
    };
  } catch (err) {
    logger.error(JSON.stringify(err), "getChatMessages failed");
    throw err;
  }
}

/** Stream plain‑text answer and persist history. */
export async function* streamTextAndPersist({
  chatId,
  question,
  ctx,
}: {
  chatId: number;
  question: string;
  ctx: any;
}) {
  await saveUserMessage(chatId, question);

  const { textStream } = streamText({
    model: ctx.ai(process.env.AI_MODEL || "gpt-4o-mini"),
    messages: [{ role: "user", content: question }],
  });

  let assistantBuf = "";
  try {
    for await (const chunk of textStream) {
      assistantBuf += chunk;
      yield chunk;
    }
  } catch (err) {
    logger.error(JSON.stringify(err), "streamText failed");
    throw err;
  }

  await saveAssistantMessage(chatId, assistantBuf);
}

/** Stream JSON‑shaped answer and persist history. */
export async function* streamObjectAndPersist({
  chatId,
  question,
  project,
  ctx,
  schema,
}: {
  chatId: number;
  question: string;
  project: { id: number; name: string };
  ctx: any;
  schema: ReturnType<typeof z.object>;
}) {
  await saveUserMessage(chatId, question);

  const agentStream = await myAgent(question, project);
  let assistantObj: Record<string, unknown> = {};
  try {
    for await (const partialObject of agentStream) {
      assistantObj = { ...assistantObj, ...partialObject };
      yield partialObject;
    }
  } catch (err) {
    logger.error(JSON.stringify(err), "streamObject failed");
    throw err;
  }

  await saveAssistantMessage(chatId, JSON.stringify(assistantObj));
}

/** Get chat history and persist access if needed. */
export async function getHistoryAndPersist({
  chatId,
  lastMessageId,
  limit,
}: {
  chatId: number;
  lastMessageId: number | null;
  limit?: number;
}) {
  try {
    const history = await getChatMessages(chatId, {
      lastMessageId,
      limit,
    });

    return {
      messages: history.messages.map((msg: any) => ({
        id: msg.id,
        message: msg.content,
        role: msg.role,
        timestamp:
          msg.createdAt instanceof Date
            ? msg.createdAt.getTime()
            : msg.createdAt,
        context: msg.context ?? undefined,
      })),
      hasMore: history.hasMore,
    };
  } catch (err) {
    logger.error(JSON.stringify(err), "getHistoryAndPersist failed");
    throw err;
  }
}<|MERGE_RESOLUTION|>--- conflicted
+++ resolved
@@ -8,108 +8,47 @@
 
 export const DEFAULT_PROJECT_ID = 1;
 
-<<<<<<< HEAD
 /** Check if a chat exists for the given project. */
 export async function findExistingChat(
   projectId: number,
 ): Promise<number | null> {
-=======
-/** Create (or reuse) a chat inside the given project. */
-export async function ensureChat(
-  projectId: number,
-  titleSuggestion: string,
-): Promise<number> {
->>>>>>> eeece7ed
-  try {
-    const defaultStack = {
-      id: 1, // Default stack ID
-      title: "Default Stack",
-      type: "others" as const,
-      createdAt: sql`CURRENT_TIMESTAMP`,
-      updatedAt: sql`CURRENT_TIMESTAMP`,
-    };
-
-    // Ensure the default stack exists
-    const [existingStack] = await db
-      .select({ id: stacks.id })
-      .from(stacks)
-      .where(eq(stacks.id, defaultStack.id))
-      .limit(1);
-
-    if (!existingStack) {
-      logger.info(`Default stack does not exist. Creating it.`);
-      await db.insert(stacks).values(defaultStack).onConflictDoNothing();
-    }
-    // Check if the project exists in the `projects` table
-    const [existingProject] = await db
-      .select({ id: projects.id })
-      .from(projects)
-      .where(eq(projects.id, projectId))
-      .limit(1);
-
-    if (!existingProject) {
-      logger.info(`Project with ID ${projectId} does not exist. Creating it.`);
-      try {
-        const [newProject] = await db
-          .insert(projects)
-          .values({ id: projectId, name: `Project ${projectId}`, stackId: 1 })
-          .returning({ id: projects.id });
-
-        if (!newProject) {
-          throw new Error(`Failed to create project with ID ${projectId}`);
-        }
-      } catch (err) {
-        logger.error(JSON.stringify(err), "Failed to create project");
-        throw err;
-      }
-    }
-
-    // Check for an existing chat in the `chats` table
-    const [existingChat] = await db
+  try {
+    const [existing] = await db
       .select({ id: chats.id })
       .from(chats)
       .where(eq(chats.projectId, projectId))
       .orderBy(sql`${chats.createdAt} desc`)
       .limit(1);
-<<<<<<< HEAD
     return existing?.id ?? null;
   } catch (err) {
     logger.error(JSON.stringify(err), "findExistingChat failed");
     throw err;
   }
+}
+
+/** Create (or reuse) a chat inside the given project. */
+export async function ensureChat(projectId: number, titleSuggestion: string) {
+  const existingId = await findExistingChat(projectId);
+
+  if (existingId) {
+    return existingId;
+  }
+
+  return await createChat(projectId, titleSuggestion);
 }
 
 /** Create a new chat for the given project. */
 export async function createChat(projectId: number, titleSuggestion: string) {
   try {
     const [row] = await db
-=======
-
-    if (existingChat) return existingChat.id;
-
-    // Create a new chat if one doesn't exist
-    const [newChat] = await db
->>>>>>> eeece7ed
       .insert(chats)
       .values({ projectId, title: titleSuggestion })
       .returning({ id: chats.id });
-
-    return newChat.id;
+    return row.id;
   } catch (err) {
     logger.error(JSON.stringify(err), "createChat failed");
     throw err;
   }
-}
-
-/** Create (or reuse) a chat inside the given project. */
-export async function ensureChat(projectId: number, titleSuggestion: string) {
-  const existingId = await findExistingChat(projectId);
-
-  if (existingId) {
-    return existingId;
-  }
-
-  return await createChat(projectId, titleSuggestion);
 }
 
 /** Persist the user message straight away. */
