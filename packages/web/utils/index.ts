--- conflicted
+++ resolved
@@ -1,7 +1,4 @@
 export * from "./trpc";
 export * from "./stackMappers";
-<<<<<<< HEAD
 export * from "./mapHistoryMessage";
-=======
-export * from "./file-system";
->>>>>>> eeece7ed
+export * from "./file-system";