--- conflicted
+++ resolved
@@ -20,7 +20,7 @@
   Terminal,
   Database,
 } from "lucide-react";
-import type { FileAttachment } from "../types";
+import type { FileAttachment } from "@/types";
 import {
   Command,
   CommandEmpty,
@@ -31,15 +31,11 @@
 } from "@/components/ui/command";
 
 interface ChatInputProps {
-<<<<<<< HEAD
-  onSendMessage: (e: FormEvent<HTMLFormElement>, input: string) => void;
-=======
   onSendMessage: (
     input: string,
     attachments: FileAttachment[],
     attachedContexts: Array<{ source: string; component: string }>,
   ) => void;
->>>>>>> bb6441a4
   isLoading: boolean;
 }
 
@@ -152,24 +148,8 @@
       (input.trim() || attachments.length > 0 || attachedContexts.length > 0) &&
       !isLoading
     ) {
-<<<<<<< HEAD
-      // Format the message content with attached contexts
-      let messageContent = input;
-
-      // Add contexts at the beginning of the message if there are any
-      if (attachedContexts.length > 0) {
-        const contextStrings = attachedContexts.map(
-          (ctx) => `[${ctx.source}:${ctx.component}]`,
-        );
-        messageContent = contextStrings.join("\n") + "\n\n" + messageContent;
-      }
-
-      // Call the parent's onSendMessage function
-      onSendMessage(e, input);
-=======
       // Call the provided callback with the current state
       onSendMessage(input, attachments, attachedContexts);
->>>>>>> bb6441a4
 
       // Clear input, attachments, and contexts
       setInput("");
@@ -243,49 +223,39 @@
   };
 
   return (
-    <form onSubmit={handleSendMessage}>
-      <div>
-        {attachments.length > 0 && (
-          <div className="mb-2 flex flex-wrap gap-2">
-            {attachments.map((file) => (
-              <div
-                key={file.id}
-                className="bg-blue-100 text-blue-800 px-3 py-1 rounded-full text-sm flex items-center"
+    <div>
+      {attachments.length > 0 && (
+        <div className="mb-2 flex flex-wrap gap-2">
+          {attachments.map((file) => (
+            <div
+              key={file.id}
+              className="bg-blue-100 text-blue-800 px-3 py-1 rounded-full text-sm flex items-center"
+            >
+              <span className="truncate max-w-[150px]">{file.name}</span>
+              <button
+                onClick={() => removeAttachment(file.id)}
+                className="ml-2 text-blue-600 hover:text-blue-800"
               >
-                <span className="truncate max-w-[150px]">{file.name}</span>
-                <button
-                  onClick={() => removeAttachment(file.id)}
-                  className="ml-2 text-blue-600 hover:text-blue-800"
-                >
-                  <X className="h-3 w-3" />
-                </button>
-              </div>
-            ))}
-          </div>
-        )}
-        {attachedContexts.length > 0 && (
-          <div className="mb-2 flex flex-row flex-wrap gap-2">
-            {attachedContexts.map((ctx, index) => (
-              <div
-                key={index}
-                className="bg-blue-100 text-blue-800 px-3 py-1 rounded-full text-sm flex items-center"
+                <X className="h-3 w-3" />
+              </button>
+            </div>
+          ))}
+        </div>
+      )}
+      {attachedContexts.length > 0 && (
+        <div className="mb-2 flex flex-row flex-wrap gap-2">
+          {attachedContexts.map((ctx, index) => (
+            <div
+              key={index}
+              className="bg-blue-100 text-blue-800 px-3 py-1 rounded-full text-sm flex items-center"
+            >
+              <span className="font-medium">
+                [{ctx.source}:{ctx.component}]
+              </span>
+              <button
+                onClick={() => removeContext(index)}
+                className="ml-2 text-blue-600 hover:text-blue-800 p-0.5 rounded-full hover:bg-blue-100"
               >
-<<<<<<< HEAD
-                <span className="font-medium">
-                  [{ctx.source}:{ctx.component}]
-                </span>
-                <button
-                  onClick={() => removeContext(index)}
-                  className="ml-2 text-blue-600 hover:text-blue-800 p-0.5 rounded-full hover:bg-blue-100"
-                >
-                  <X className="h-3.5 w-3.5" />
-                </button>
-              </div>
-            ))}
-          </div>
-        )}
-        <div className="flex gap-2">
-=======
                 <X className="h-3.5 w-3.5" />
               </button>
             </div>
@@ -294,7 +264,6 @@
       )}
       <div>
         <form onSubmit={handleSendMessage} className="flex gap-2">
->>>>>>> bb6441a4
           <div className="relative flex-1">
             <Input
               ref={inputRef}
@@ -304,10 +273,7 @@
               placeholder="Type a message... (Type / for context)"
               disabled={isLoading}
               className="pr-10"
-<<<<<<< HEAD
-=======
               name="message"
->>>>>>> bb6441a4
             />
             {showCommandMenu && (
               <div
@@ -482,12 +448,8 @@
               <Send className="h-4 w-4" />
             )}
           </Button>
-<<<<<<< HEAD
-        </div>
-=======
         </form>
->>>>>>> bb6441a4
       </div>
-    </form>
+    </div>
   );
 }