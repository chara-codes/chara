--- conflicted
+++ resolved
@@ -3,12 +3,9 @@
 import type { Message } from "../types";
 import { MessageItem } from "./message-item";
 import { useChat } from "@/hooks/use-chat";
-<<<<<<< HEAD
 import { useProject } from "@/contexts/project-context";
 import { ProjectSelector } from "@/components/project-selector";
-=======
 import { ChatInput } from "./chat-input";
->>>>>>> 87ded07f
 
 interface ChatPanelProps {
   initialMessages: Message[];
@@ -16,11 +13,7 @@
 
 export function ChatPanel({ initialMessages }: ChatPanelProps) {
   const [copiedMessageId, setCopiedMessageId] = useState<string | null>(null);
-<<<<<<< HEAD
   const { selectedProject, setSelectedProject } = useProject();
-  const fileInputRef = useRef<HTMLInputElement>(null);
-=======
->>>>>>> 87ded07f
   const messagesEndRef = useRef<HTMLDivElement>(null);
 
   const handleProjectSelect = (projectId: string, projectName: string) => {
