"use client";
import { useState, useRef, useEffect, FormEvent } from "react";
import type { FileAttachment, Message, TechStack } from "../types";
import { MessageItem } from "./message-item";
import { useTrpcChat } from "@/hooks/use-trpc-chat";
import { useProject } from "@/contexts/project-context";
import { ProjectSelector } from "@/components/project-selector";
import { ChatInput } from "./chat-input";
import { useStack } from "@/contexts/stack-context";
import { Dialog, DialogContent, DialogDescription, DialogHeader, DialogTitle, DialogTrigger } from "./ui/dialog";
import { useStacks } from "@/context";
import { StackSelectDialog } from "./stack-select-dialog";
import usePrevious from "@/hooks/usePrevious";

interface ChatPanelProps {
  initialMessages: Message[];
}

export function ChatPanel({ initialMessages }: ChatPanelProps) {
  const [copiedMessageId, setCopiedMessageId] = useState<string | null>(null);
  const { selectedProject, setSelectedProject } = useProject();
  const prevSelectedProject = usePrevious(selectedProject);
  const { selectedStack, setSelectedStack } = useStack();
  const messagesEndRef = useRef<HTMLDivElement>(null);
  const lastMsgIdRef = useRef<string | null>(null);
  const listRef = useRef<HTMLDivElement>(null);
  const isLoadingHistory = useRef(false);

  const [stackDialogOpen, setStackDialogOpen] = useState(false);

  const handleProjectSelect = (projectId: number, projectName: string) => {
    setSelectedProject({ id: projectId, name: projectName });
  };

<<<<<<< HEAD
  const handleSelect = (stack: TechStack) => {
    setSelectedStack({ id: stack.id, name: stack.name });
    setStackDialogOpen(false);
  };

  const { messages, error, status, sendChatMessage } = useTrpcChat();
  
  const handleOpenDialog = () => setStackDialogOpen(true);
=======
  const { messages, error, status, sendChatMessage, fetchMoreHistory } =
    useTrpcChat();
>>>>>>> 22fc0091

  // Scroll to bottom when messages change
  useEffect(() => {
    const lastId = messages[messages.length - 1]?.id;

    // scroll only if the bottom message changed
    if (lastMsgIdRef.current !== lastId) {
      messagesEndRef.current?.scrollIntoView({ behavior: "smooth" });
    }
    lastMsgIdRef.current = lastId;
  }, [messages]);

<<<<<<< HEAD
  useEffect(() => {
    if (!prevSelectedProject && selectedProject  && !selectedStack) {
      setStackDialogOpen(true);
    }
  }, [selectedProject, prevSelectedProject, selectedStack])
=======
  // Handler to fetch more history when scrolled to top
  const handleScroll = async (e: React.UIEvent<HTMLDivElement>) => {
    const el = e.currentTarget;
    if (el.scrollTop === 0 && !isLoadingHistory.current) {
      isLoadingHistory.current = true;

      const prevHeight = el.scrollHeight;

      await fetchMoreHistory();

      requestAnimationFrame(() => {
        if (listRef.current) {
          const newHeight = listRef.current.scrollHeight;
          listRef.current.scrollTop = newHeight - prevHeight;
        }
        isLoadingHistory.current = false;
      });
    }
  };
>>>>>>> 22fc0091

  const copyMessage = (content: string, messageId: string) => {
    navigator.clipboard.writeText(content);
    setCopiedMessageId(messageId);
    setTimeout(() => setCopiedMessageId(null), 2000); // Reset after 2 seconds
  };

  const sendMessage = (messageText: string) => {
    // Call the direct message sending function from useChat hook
    sendChatMessage(messageText);
  };

  const handleSendMessage = (
    inputText: string,
    attachments: FileAttachment[],
    contexts: Array<{ source: string; component: string }>,
  ) => {
    // Format the message content with attached contexts
    let messageContent = inputText;

    // Add contexts at the beginning of the message if there are any
    if (contexts.length > 0) {
      const contextStrings = contexts.map(
        (ctx) => `[${ctx.source}:${ctx.component}]`,
      );
      messageContent = contextStrings.join("\n") + "\n\n" + messageContent;
    }

    if (selectedProject && selectedStack) {
      sendChatMessage(messageContent);
    } else if (!selectedProject) {
      console.error("No project selected");
    } else if (!selectedStack) {
      console.error("No stack selected");
    }
  };

  return (
    <div className="flex flex-col h-full">
      <div className="p-4 border-b">
        <ProjectSelector
          onProjectSelect={handleProjectSelect}
          selectedProject={selectedProject}
        />
      </div>
      <div
        ref={listRef}
        className="flex-1 overflow-y-auto p-4 space-y-4"
        onScroll={handleScroll}
      >
        {messages.map((message) => (
          <MessageItem
            key={message.id}
            message={message}
            onCopyMessage={copyMessage}
            copiedMessageId={copiedMessageId}
          />
        ))}

        {/* Error message */}
        {error && (
          <div className="p-3 rounded-lg bg-red-100 text-red-800">
            An error occurred while generating the response. Please try again.
          </div>
        )}

        <div ref={messagesEndRef} />
      </div>
      <div className="p-4 border-t">
        <ChatInput
          onSendMessage={handleSendMessage}
          isLoading={status === "streaming"}
        />
      </div>
      <StackSelectDialog
        open={stackDialogOpen}
        handleOpen={handleOpenDialog}
        selectedId={selectedStack?.id || ''}
        handleSelect={handleSelect}
      />
    </div>
  );
}<|MERGE_RESOLUTION|>--- conflicted
+++ resolved
@@ -1,5 +1,5 @@
 "use client";
-import { useState, useRef, useEffect, FormEvent } from "react";
+import { useState, useRef, useEffect } from "react";
 import type { FileAttachment, Message, TechStack } from "../types";
 import { MessageItem } from "./message-item";
 import { useTrpcChat } from "@/hooks/use-trpc-chat";
@@ -7,8 +7,6 @@
 import { ProjectSelector } from "@/components/project-selector";
 import { ChatInput } from "./chat-input";
 import { useStack } from "@/contexts/stack-context";
-import { Dialog, DialogContent, DialogDescription, DialogHeader, DialogTitle, DialogTrigger } from "./ui/dialog";
-import { useStacks } from "@/context";
 import { StackSelectDialog } from "./stack-select-dialog";
 import usePrevious from "@/hooks/usePrevious";
 
@@ -32,19 +30,15 @@
     setSelectedProject({ id: projectId, name: projectName });
   };
 
-<<<<<<< HEAD
   const handleSelect = (stack: TechStack) => {
     setSelectedStack({ id: stack.id, name: stack.name });
     setStackDialogOpen(false);
   };
 
-  const { messages, error, status, sendChatMessage } = useTrpcChat();
-  
   const handleOpenDialog = () => setStackDialogOpen(true);
-=======
+
   const { messages, error, status, sendChatMessage, fetchMoreHistory } =
     useTrpcChat();
->>>>>>> 22fc0091
 
   // Scroll to bottom when messages change
   useEffect(() => {
@@ -57,13 +51,12 @@
     lastMsgIdRef.current = lastId;
   }, [messages]);
 
-<<<<<<< HEAD
   useEffect(() => {
-    if (!prevSelectedProject && selectedProject  && !selectedStack) {
+    if (!prevSelectedProject && selectedProject && !selectedStack) {
       setStackDialogOpen(true);
     }
-  }, [selectedProject, prevSelectedProject, selectedStack])
-=======
+  }, [selectedProject, prevSelectedProject, selectedStack]);
+
   // Handler to fetch more history when scrolled to top
   const handleScroll = async (e: React.UIEvent<HTMLDivElement>) => {
     const el = e.currentTarget;
@@ -83,7 +76,6 @@
       });
     }
   };
->>>>>>> 22fc0091
 
   const copyMessage = (content: string, messageId: string) => {
     navigator.clipboard.writeText(content);
@@ -161,7 +153,7 @@
       <StackSelectDialog
         open={stackDialogOpen}
         handleOpen={handleOpenDialog}
-        selectedId={selectedStack?.id || ''}
+        selectedId={selectedStack?.id || ""}
         handleSelect={handleSelect}
       />
     </div>
